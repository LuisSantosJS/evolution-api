import axios from 'axios';

import { Logger } from '../../config/logger.config';
import { InstanceDto } from '../dto/instance.dto';
import { Session, TypebotDto } from '../dto/typebot.dto';
import { MessageRaw } from '../models';
import { Events } from '../types/wa.types';
import { WAMonitoringService } from './monitor.service';

export class TypebotService {
  constructor(private readonly waMonitor: WAMonitoringService) {}

  private readonly logger = new Logger(TypebotService.name);

  public create(instance: InstanceDto, data: TypebotDto) {
    this.logger.verbose('create typebot: ' + instance.instanceName);
    this.waMonitor.waInstances[instance.instanceName].setTypebot(data);

    return { typebot: { ...instance, typebot: data } };
  }

  public async find(instance: InstanceDto): Promise<TypebotDto> {
    try {
      this.logger.verbose('find typebot: ' + instance.instanceName);
      const result = await this.waMonitor.waInstances[instance.instanceName].findTypebot();

      if (Object.keys(result).length === 0) {
        throw new Error('Typebot not found');
      }

      return result;
    } catch (error) {
      return { enabled: false, url: '', typebot: '', expire: 0, sessions: [] };
    }
  }

  public async changeStatus(instance: InstanceDto, data: any) {
    const remoteJid = data.remoteJid;
    const status = data.status;

    const findData = await this.find(instance);

    const session = findData.sessions.find((session) => session.remoteJid === remoteJid);

    if (session) {
      if (status === 'closed') {
        findData.sessions.splice(findData.sessions.indexOf(session), 1);

        const typebotData = {
          enabled: findData.enabled,
          url: findData.url,
          typebot: findData.typebot,
          expire: findData.expire,
          keyword_finish: findData.keyword_finish,
          delay_message: findData.delay_message,
          unknown_message: findData.unknown_message,
          listening_from_me: findData.listening_from_me,
          sessions: findData.sessions,
        };

        this.create(instance, typebotData);

        return { typebot: { ...instance, typebot: typebotData } };
      }

      findData.sessions.map((session) => {
        if (session.remoteJid === remoteJid) {
          session.status = status;
        }
      });
    }

    const typebotData = {
      enabled: findData.enabled,
      url: findData.url,
      typebot: findData.typebot,
      expire: findData.expire,
      keyword_finish: findData.keyword_finish,
      delay_message: findData.delay_message,
      unknown_message: findData.unknown_message,
      listening_from_me: findData.listening_from_me,
      sessions: findData.sessions,
    };

    this.create(instance, typebotData);

    this.waMonitor.waInstances[instance.instanceName].sendDataWebhook(Events.TYPEBOT_CHANGE_STATUS, {
      remoteJid: remoteJid,
      status: status,
      url: findData.url,
      typebot: findData.typebot,
      session,
    });

    return { typebot: { ...instance, typebot: typebotData } };
  }

  public async startTypebot(instance: InstanceDto, data: any) {
    if (data.remoteJid === 'status@broadcast') return;

    const remoteJid = data.remoteJid;
    const url = data.url;
    const typebot = data.typebot;
    const startSession = data.startSession;
    const variables = data.variables;
    const findTypebot = await this.find(instance);
    const expire = findTypebot.expire;
    const keyword_finish = findTypebot.keyword_finish;
    const delay_message = findTypebot.delay_message;
    const unknown_message = findTypebot.unknown_message;
    const listening_from_me = findTypebot.listening_from_me;

    const prefilledVariables = {
      remoteJid: remoteJid,
      instanceName: instance.instanceName,
    };

    if (variables?.length) {
      variables.forEach((variable: { name: string | number; value: string }) => {
        prefilledVariables[variable.name] = variable.value;
      });
    }

    if (startSession) {
      const newSessions = await this.clearSessions(instance, remoteJid);

      const response = await this.createNewSession(instance, {
        enabled: findTypebot.enabled,
        url: url,
        typebot: typebot,
        remoteJid: remoteJid,
        expire: expire,
        keyword_finish: keyword_finish,
        delay_message: delay_message,
        unknown_message: unknown_message,
        listening_from_me: listening_from_me,
        sessions: newSessions,
        prefilledVariables: prefilledVariables,
      });

      if (response.sessionId) {
        await this.sendWAMessage(instance, remoteJid, response.messages, response.input, response.clientSideActions);

        this.waMonitor.waInstances[instance.instanceName].sendDataWebhook(Events.TYPEBOT_START, {
          remoteJid: remoteJid,
          url: url,
          typebot: typebot,
          prefilledVariables: prefilledVariables,
          sessionId: `${response.sessionId}`,
        });
      } else {
        throw new Error('Session ID not found in response');
      }
    } else {
      const id = Math.floor(Math.random() * 10000000000).toString();

      const reqData = {
        startParams: {
          typebot: data.typebot,
          prefilledVariables: prefilledVariables,
        },
      };

      try {
        const request = await axios.post(data.url + '/api/v1/sendMessage', reqData);

        await this.sendWAMessage(
          instance,
          remoteJid,
          request.data.messages,
          request.data.input,
          request.data.clientSideActions,
        );

        this.waMonitor.waInstances[instance.instanceName].sendDataWebhook(Events.TYPEBOT_START, {
          remoteJid: remoteJid,
          url: url,
          typebot: typebot,
          variables: variables,
          sessionId: id,
        });
      } catch (error) {
        this.logger.error(error);
        return;
      }
    }

    return {
      typebot: {
        ...instance,
        typebot: {
          url: url,
          remoteJid: remoteJid,
          typebot: typebot,
          prefilledVariables: prefilledVariables,
        },
      },
    };
  }

  private getTypeMessage(msg: any) {
    this.logger.verbose('get type message');

    const types = {
      conversation: msg.conversation,
      extendedTextMessage: msg.extendedTextMessage?.text,
    };

    this.logger.verbose('type message: ' + types);

    return types;
  }

  private getMessageContent(types: any) {
    this.logger.verbose('get message content');
    const typeKey = Object.keys(types).find((key) => types[key] !== undefined);

    const result = typeKey ? types[typeKey] : undefined;

    this.logger.verbose('message content: ' + result);

    return result;
  }

  private getConversationMessage(msg: any) {
    this.logger.verbose('get conversation message');

    const types = this.getTypeMessage(msg);

    const messageContent = this.getMessageContent(types);

    this.logger.verbose('conversation message: ' + messageContent);

    return messageContent;
  }

  public async createNewSession(instance: InstanceDto, data: any) {
    if (data.remoteJid === 'status@broadcast') return;
    const id = Math.floor(Math.random() * 10000000000).toString();

    const reqData = {
      startParams: {
        typebot: data.typebot,
        prefilledVariables: {
          ...data.prefilledVariables,
          remoteJid: data.remoteJid,
          pushName: data.pushName || '',
          instanceName: instance.instanceName,
        },
      },
    };

    try {
      const request = await axios.post(data.url + '/api/v1/sendMessage', reqData);

      if (request?.data?.sessionId) {
        data.sessions.push({
          remoteJid: data.remoteJid,
          sessionId: `${id}-${request.data.sessionId}`,
          status: 'opened',
          createdAt: Date.now(),
          updateAt: Date.now(),
          prefilledVariables: {
            ...data.prefilledVariables,
            remoteJid: data.remoteJid,
            pushName: data.pushName || '',
            instanceName: instance.instanceName,
          },
        });

        const typebotData = {
          enabled: data.enabled,
          url: data.url,
          typebot: data.typebot,
          expire: data.expire,
          keyword_finish: data.keyword_finish,
          delay_message: data.delay_message,
          unknown_message: data.unknown_message,
          listening_from_me: data.listening_from_me,
          sessions: data.sessions,
        };

        this.create(instance, typebotData);
      }
      return request.data;
    } catch (error) {
      this.logger.error(error);
      return;
    }
  }

  public async clearSessions(instance: InstanceDto, remoteJid: string) {
    const findTypebot = await this.find(instance);
    const sessions = (findTypebot.sessions as Session[]) ?? [];

    const sessionWithRemoteJid = sessions.filter((session) => session.remoteJid === remoteJid);

    if (sessionWithRemoteJid.length > 0) {
      sessionWithRemoteJid.forEach((session) => {
        sessions.splice(sessions.indexOf(session), 1);
      });

      const typebotData = {
<<<<<<< HEAD
        enabled: findTypebot.enabled,
        url: findTypebot.url,
        typebot: findTypebot.typebot,
        expire: findTypebot.expire,
        keyword_finish: findTypebot.keyword_finish,
        delay_message: findTypebot.delay_message,
        unknown_message: findTypebot.unknown_message,
        listening_from_me: findTypebot.listening_from_me,
        sessions,
=======
        enabled: data.enabled,
        url: data.url,
        typebot: data.typebot,
        expire: data.expire,
        keyword_finish: data.keyword_finish,
        delay_message: data.delay_message,
        unknown_message: data.unknown_message,
        listening_from_me: data.listening_from_me,
        sessions: data.sessions,
>>>>>>> 94633484
      };

      this.create(instance, typebotData);

      return sessions;
    }

    return sessions;
  }

  public async clearSessions(instance: InstanceDto, remoteJid: string) {
    const findTypebot = await this.find(instance);
    const sessions = (findTypebot.sessions as Session[]) ?? [];

    const sessionWithRemoteJid = sessions.filter((session) => session.remoteJid === remoteJid);

    if (sessionWithRemoteJid.length > 0) {
      sessionWithRemoteJid.forEach((session) => {
        sessions.splice(sessions.indexOf(session), 1);
      });

      const typebotData = {
        enabled: findTypebot.enabled,
        url: findTypebot.url,
        typebot: findTypebot.typebot,
        expire: findTypebot.expire,
        keyword_finish: findTypebot.keyword_finish,
        delay_message: findTypebot.delay_message,
        unknown_message: findTypebot.unknown_message,
        listening_from_me: findTypebot.listening_from_me,
        sessions,
      };

      this.create(instance, typebotData);

      return sessions;
    }

    return sessions;
  }

  public async sendWAMessage(
    instance: InstanceDto,
    remoteJid: string,
    messages: any[],
    input: any[],
    clientSideActions: any[],
  ) {
    processMessages(this.waMonitor.waInstances[instance.instanceName], messages, input, clientSideActions).catch(
      (err) => {
        console.error('Erro ao processar mensagens:', err);
      },
    );

    function findItemAndGetSecondsToWait(array, targetId) {
      if (!array) return null;

      for (const item of array) {
        if (item.lastBubbleBlockId === targetId) {
          return item.wait?.secondsToWaitFor;
        }
      }
      return null;
    }

    async function processMessages(instance, messages, input, clientSideActions) {
      for (const message of messages) {
        const wait = findItemAndGetSecondsToWait(clientSideActions, message.id);

        if (message.type === 'text') {
          let formattedText = '';

          let linkPreview = false;

          for (const richText of message.content.richText) {
            for (const element of richText.children) {
              let text = '';
              if (element.text) {
                text = element.text;
              }

              if (element.bold) {
                text = `*${text}*`;
              }

              if (element.italic) {
                text = `_${text}_`;
              }

              if (element.underline) {
                text = `~${text}~`;
              }

              if (element.url) {
                const linkText = element.children[0].text;
                text = `[${linkText}](${element.url})`;
                linkPreview = true;
              }

              formattedText += text;
            }
            formattedText += '\n';
          }

          formattedText = formattedText.replace(/\n$/, '');

          await instance.textMessage({
            number: remoteJid.split('@')[0],
            options: {
              delay: wait ? wait * 1000 : instance.localTypebot.delay_message || 1000,
              presence: 'composing',
              linkPreview: linkPreview,
            },
            textMessage: {
              text: formattedText,
            },
          });
        }

        if (message.type === 'image') {
          await instance.mediaMessage({
            number: remoteJid.split('@')[0],
            options: {
              delay: wait ? wait * 1000 : instance.localTypebot.delay_message || 1000,
              presence: 'composing',
            },
            mediaMessage: {
              mediatype: 'image',
              media: message.content.url,
            },
          });
        }

        if (message.type === 'video') {
          await instance.mediaMessage({
            number: remoteJid.split('@')[0],
            options: {
              delay: wait ? wait * 1000 : instance.localTypebot.delay_message || 1000,
              presence: 'composing',
            },
            mediaMessage: {
              mediatype: 'video',
              media: message.content.url,
            },
          });
        }

        if (message.type === 'audio') {
          await instance.audioWhatsapp({
            number: remoteJid.split('@')[0],
            options: {
              delay: wait ? wait * 1000 : instance.localTypebot.delay_message || 1000,
              presence: 'recording',
              encoding: true,
            },
            audioMessage: {
              audio: message.content.url,
            },
          });
        }
      }

      if (input) {
        if (input.type === 'choice input') {
          let formattedText = '';

          const items = input.items;

          for (const item of items) {
            formattedText += `▶️ ${item.content}\n`;
          }

          formattedText = formattedText.replace(/\n$/, '');

          await instance.textMessage({
            number: remoteJid.split('@')[0],
            options: {
              delay: 1200,
              presence: 'composing',
              linkPreview: false,
            },
            textMessage: {
              text: formattedText,
            },
          });
        }
      }
    }
  }

  public async sendTypebot(instance: InstanceDto, remoteJid: string, msg: MessageRaw) {
    const findTypebot = await this.find(instance);
    const url = findTypebot.url;
    const typebot = findTypebot.typebot;
    const sessions = (findTypebot.sessions as Session[]) ?? [];
    const expire = findTypebot.expire;
    const keyword_finish = findTypebot.keyword_finish;
    const delay_message = findTypebot.delay_message;
    const unknown_message = findTypebot.unknown_message;
    const listening_from_me = findTypebot.listening_from_me;

    const session = sessions.find((session) => session.remoteJid === remoteJid);

    if (session && expire && expire > 0) {
      const now = Date.now();

      const diff = now - session.updateAt;

      const diffInMinutes = Math.floor(diff / 1000 / 60);

      if (diffInMinutes > expire) {
        const newSessions = await this.clearSessions(instance, remoteJid);

        const data = await this.createNewSession(instance, {
          enabled: findTypebot.enabled,
          url: url,
          typebot: typebot,
          expire: expire,
          keyword_finish: keyword_finish,
          delay_message: delay_message,
          unknown_message: unknown_message,
          listening_from_me: listening_from_me,
          sessions: newSessions,
          remoteJid: remoteJid,
          pushName: msg.pushName,
        });

        await this.sendWAMessage(instance, remoteJid, data.messages, data.input, data.clientSideActions);

        if (data.messages.length === 0) {
          const content = this.getConversationMessage(msg.message);

          if (!content) {
            if (unknown_message) {
              this.waMonitor.waInstances[instance.instanceName].textMessage({
                number: remoteJid.split('@')[0],
                options: {
                  delay: delay_message || 1000,
                  presence: 'composing',
                },
                textMessage: {
                  text: unknown_message,
                },
              });
            }
            return;
          }

          if (keyword_finish && content.toLowerCase() === keyword_finish.toLowerCase()) {
            const newSessions = await this.clearSessions(instance, remoteJid);

            const typebotData = {
              enabled: findTypebot.enabled,
              url: url,
              typebot: typebot,
              expire: expire,
              keyword_finish: keyword_finish,
              delay_message: delay_message,
              unknown_message: unknown_message,
              listening_from_me: listening_from_me,
              sessions: newSessions,
            };

            this.create(instance, typebotData);

            return;
          }

          const reqData = {
            message: content,
            sessionId: data.sessionId,
          };

          try {
            const request = await axios.post(url + '/api/v1/sendMessage', reqData);

            await this.sendWAMessage(
              instance,
              remoteJid,
              request.data.messages,
              request.data.input,
              request.data.clientSideActions,
            );
          } catch (error) {
            this.logger.error(error);
            return;
          }
        }

        return;
      }
    }

    if (session && session.status !== 'opened') {
      return;
    }

    if (!session) {
      const data = await this.createNewSession(instance, {
        enabled: findTypebot.enabled,
        url: url,
        typebot: typebot,
        expire: expire,
        keyword_finish: keyword_finish,
        delay_message: delay_message,
        unknown_message: unknown_message,
        listening_from_me: listening_from_me,
        sessions: sessions,
        remoteJid: remoteJid,
        pushName: msg.pushName,
      });

      await this.sendWAMessage(instance, remoteJid, data.messages, data.input, data.clientSideActions);

      if (data.messages.length === 0) {
        const content = this.getConversationMessage(msg.message);

        if (!content) {
          if (unknown_message) {
            this.waMonitor.waInstances[instance.instanceName].textMessage({
              number: remoteJid.split('@')[0],
              options: {
                delay: delay_message || 1000,
                presence: 'composing',
              },
              textMessage: {
                text: unknown_message,
              },
            });
          }
          return;
        }

        if (keyword_finish && content.toLowerCase() === keyword_finish.toLowerCase()) {
          sessions.splice(sessions.indexOf(session), 1);

          const typebotData = {
            enabled: findTypebot.enabled,
            url: url,
            typebot: typebot,
            expire: expire,
            keyword_finish: keyword_finish,
            delay_message: delay_message,
            unknown_message: unknown_message,
            listening_from_me: listening_from_me,
            sessions,
          };

          this.create(instance, typebotData);

          return;
        }

        const reqData = {
          message: content,
          sessionId: data.sessionId,
        };

        let request: any;
        try {
          request = await axios.post(url + '/api/v1/sendMessage', reqData);
          await this.sendWAMessage(
            instance,
            remoteJid,
            request.data.messages,
            request.data.input,
            request.data.clientSideActions,
          );
        } catch (error) {
          this.logger.error(error);
          return;
        }
      }
      return;
    }

    sessions.map((session) => {
      if (session.remoteJid === remoteJid) {
        session.updateAt = Date.now();
      }
    });

    const typebotData = {
      enabled: findTypebot.enabled,
      url: url,
      typebot: typebot,
      expire: expire,
      keyword_finish: keyword_finish,
      delay_message: delay_message,
      unknown_message: unknown_message,
      listening_from_me: listening_from_me,
      sessions,
    };

    this.create(instance, typebotData);

    const content = this.getConversationMessage(msg.message);

    if (!content) {
      if (unknown_message) {
        this.waMonitor.waInstances[instance.instanceName].textMessage({
          number: remoteJid.split('@')[0],
          options: {
            delay: delay_message || 1000,
            presence: 'composing',
          },
          textMessage: {
            text: unknown_message,
          },
        });
      }
      return;
    }

    if (keyword_finish && content.toLowerCase() === keyword_finish.toLowerCase()) {
      sessions.splice(sessions.indexOf(session), 1);

      const typebotData = {
        enabled: findTypebot.enabled,
        url: url,
        typebot: typebot,
        expire: expire,
        keyword_finish: keyword_finish,
        delay_message: delay_message,
        unknown_message: unknown_message,
        listening_from_me: listening_from_me,
        sessions,
      };

      this.create(instance, typebotData);

      return;
    }

    const reqData = {
      message: content,
      sessionId: session.sessionId.split('-')[1],
    };

    let request: any;
    try {
      request = await axios.post(url + '/api/v1/sendMessage', reqData);

      await this.sendWAMessage(
        instance,
        remoteJid,
        request.data.messages,
        request.data.input,
        request.data.clientSideActions,
      );
    } catch (error) {
      this.logger.error(error);
      return;
    }

    return;
  }
}<|MERGE_RESOLUTION|>--- conflicted
+++ resolved
@@ -301,7 +301,6 @@
       });
 
       const typebotData = {
-<<<<<<< HEAD
         enabled: findTypebot.enabled,
         url: findTypebot.url,
         typebot: findTypebot.typebot,
@@ -311,17 +310,6 @@
         unknown_message: findTypebot.unknown_message,
         listening_from_me: findTypebot.listening_from_me,
         sessions,
-=======
-        enabled: data.enabled,
-        url: data.url,
-        typebot: data.typebot,
-        expire: data.expire,
-        keyword_finish: data.keyword_finish,
-        delay_message: data.delay_message,
-        unknown_message: data.unknown_message,
-        listening_from_me: data.listening_from_me,
-        sessions: data.sessions,
->>>>>>> 94633484
       };
 
       this.create(instance, typebotData);
